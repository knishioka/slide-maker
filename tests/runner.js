#!/usr/bin/env node

/**
 * Simple test runner for Google Apps Script
 * Supports unit, integration, and e2e tests
 */

const fs = require('fs');
const path = require('path');

class TestRunner {
  /**
   * Initialize TestRunner
   */
  constructor() {
    this.testResults = {
      passed: 0,
      failed: 0,
      total: 0,
      failures: []
    };
    this.testFiles = [];
    this.currentSuite = null;
  }

  /**
   * Simple mock function implementation
   */
  mockFn(implementation) {
    const mockData = {
      calls: [],
      results: [],
      instances: [],
      implementation: implementation || (() => {}),
      onceValues: [],
      returnValue: undefined,
      hasReturnValue: false
    };
    
    const mockFunction = function (...args) {
      mockData.calls.push([...args]);
      mockData.instances.push(this);
      
      try {
        let result;
        
        // Check for one-time return values first
        if (mockData.onceValues.length > 0) {
          result = mockData.onceValues.shift();
        } else if (mockData.hasReturnValue) {
          result = mockData.returnValue;
        } else {
          result = mockData.implementation.apply(this, args);
        }
        
        mockData.results.push({ type: 'return', value: result });
        return result;
      } catch (error) {
        mockData.results.push({ type: 'throw', value: error });
        throw error;
      }
    };
    
    // Attach mock properties
    mockFunction.mock = mockData;
    
    mockFunction.mockReturnValue = (value) => {
      mockData.returnValue = value;
      mockData.hasReturnValue = true;
      return mockFunction;
    };
    
    mockFunction.mockImplementation = (impl) => {
      mockData.implementation = impl;
      mockData.hasReturnValue = false;
      return mockFunction;
    };
    
    mockFunction.mockReturnValueOnce = (value) => {
      mockData.onceValues.push(value);
      return mockFunction;
    };
    
    mockFunction.mockClear = () => {
      mockData.calls.length = 0;
      mockData.results.length = 0;
      mockData.instances.length = 0;
      return mockFunction;
    };
    
    mockFunction.mockReset = () => {
      mockFunction.mockClear();
      mockData.implementation = () => {};
      mockData.hasReturnValue = false;
      mockData.onceValues.length = 0;
      return mockFunction;
    };
    
    return mockFunction;
  }

  /**
   * Load test files based on type
   * @param {string} testType - unit, integration, or e2e
   * @returns {Array} Array of test file paths
   */
  loadTestFiles(testType) {
    const testDir = path.join(__dirname, testType);

    if (!fs.existsSync(testDir)) {
      console.log(`📁 Creating test directory: ${testDir}`);
      fs.mkdirSync(testDir, { recursive: true });
      return [];
    }

    const files = fs
      .readdirSync(testDir)
      .filter(file => file.endsWith('.test.js'))
      .map(file => path.join(testDir, file));

    return files;
  }

  /**
   * Mock Google Apps Script globals for testing
   */
  setupGASMocks() {
    global.console = console;

    // Simple mock function without Jest dependency
    const mockFn = (returnValue = undefined) => () => returnValue;

    // Mock GAS Services
    global.SlidesApp = {
<<<<<<< HEAD
      create: mockFn({ getId: () => 'mock-presentation-id' }),
      openById: mockFn({
        getSlides: () => [{ insertTextBox: mockFn() }]
      })
    };

    global.DriveApp = {
      createFile: mockFn({
        getId: () => 'mock-file-id',
        getBlob: () => ({ getBytes: () => new Uint8Array() })
      }),
      getFileById: mockFn({
        setTrashed: mockFn()
      })
=======
      create: this.mockFn(() => ({ getId: () => 'mock-presentation-id' })),
      openById: this.mockFn(() => ({
        getSlides: () => [{ insertTextBox: this.mockFn() }]
      }))
    };

    global.DriveApp = {
      createFile: this.mockFn(() => ({
        getId: () => 'mock-file-id',
        getBlob: () => ({ getBytes: () => new Uint8Array() })
      })),
      getFileById: this.mockFn(() => ({
        setTrashed: this.mockFn()
      }))
>>>>>>> 4d1502bd
    };

    global.PropertiesService = {
      getScriptProperties: () => ({
<<<<<<< HEAD
        getProperty: mockFn(),
        setProperty: mockFn(),
        getProperties: mockFn({})
=======
        getProperty: this.mockFn(),
        setProperty: this.mockFn(),
        getProperties: this.mockFn(() => ({}))
>>>>>>> 4d1502bd
      })
    };

    global.Utilities = {
<<<<<<< HEAD
      sleep: mockFn(),
      base64Encode: str => Buffer.from(str).toString('base64'),
      base64Decode: str => Buffer.from(str, 'base64').toString()
    };

    global.UrlFetchApp = {
      fetch: mockFn({
=======
      sleep: this.mockFn(),
      base64Encode: this.mockFn(str => Buffer.from(str).toString('base64')),
      base64Decode: this.mockFn(str => Buffer.from(str, 'base64').toString())
    };

    global.UrlFetchApp = {
      fetch: this.mockFn(() => ({
>>>>>>> 4d1502bd
        getContentText: () => '{"status": "success"}',
        getResponseCode: () => 200
      })
    };

    global.Logger = {
<<<<<<< HEAD
      log: console.log
    };

    global.HtmlService = {
      createHtmlOutputFromFile: mockFn({
        setTitle: mockFn(),
        setWidth: mockFn(),
        setHeight: mockFn()
      })
=======
      log: this.mockFn(console.log)
    };

    global.HtmlService = {
      createHtmlOutputFromFile: this.mockFn(() => ({
        setTitle: this.mockFn(),
        setWidth: this.mockFn(),
        setHeight: this.mockFn()
      }))
>>>>>>> 4d1502bd
    };
  }

  /**
   * Simple test framework implementation
   */
  setupTestFramework() {
    // Setup jest global
    global.jest = {
      fn: (implementation) => this.mockFn(implementation),
      clearAllMocks: () => {
        // Simple implementation - in a real scenario, we'd track all mocks
      },
      restoreAllMocks: () => {
        // Simple implementation
      }
    };

    global.describe = (suiteName, suiteFunc) => {
      this.currentSuite = suiteName;
      console.log(`\n📋 ${suiteName}`);
      suiteFunc();
      this.currentSuite = null;
    };

    global.it = (testName, testFunc) => {
      this.testResults.total++;
      try {
        testFunc();
        this.testResults.passed++;
        console.log(`  ✅ ${testName}`);
      } catch (error) {
        this.testResults.failed++;
        this.testResults.failures.push({
          suite: this.currentSuite,
          test: testName,
          error: error.message
        });
        console.log(`  ❌ ${testName}`);
        console.log(`     Error: ${error.message}`);
      }
    };

    global.expect = actual => ({
      toBe: expected => {
        if (actual !== expected) {
          throw new Error(`Expected ${expected}, but got ${actual}`);
        }
      },
      toEqual: expected => {
        if (JSON.stringify(actual) !== JSON.stringify(expected)) {
          throw new Error(
            `Expected ${JSON.stringify(expected)}, but got ${JSON.stringify(actual)}`
          );
        }
      },
      toBeTruthy: () => {
        if (!actual) {
          throw new Error(`Expected truthy value, but got ${actual}`);
        }
      },
      toBeFalsy: () => {
        if (actual) {
          throw new Error(`Expected falsy value, but got ${actual}`);
        }
      },
      toThrow: (expectedMessage) => {
        let thrown = false;
        let thrownError = null;
        try {
          if (typeof actual === 'function') {
            actual();
          }
        } catch (e) {
          thrown = true;
          thrownError = e;
        }
        if (!thrown) {
          throw new Error('Expected function to throw an error');
        }
        if (expectedMessage && !thrownError.message.includes(expectedMessage)) {
          throw new Error(`Expected error message to contain "${expectedMessage}", but got "${thrownError.message}"`);
        }
      },
      toContain: (expected) => {
        if (Array.isArray(actual)) {
          if (!actual.includes(expected)) {
            throw new Error(`Expected array to contain ${expected}, but it did not`);
          }
        } else if (typeof actual === 'string') {
          if (!actual.includes(expected)) {
            throw new Error(`Expected string to contain "${expected}", but it did not`);
          }
        } else {
          throw new Error('toContain can only be used with arrays or strings');
        }
      },
      toHaveLength: (expected) => {
        if (!actual || typeof actual.length !== 'number') {
          throw new Error('Expected value to have a length property');
        }
        if (actual.length !== expected) {
          throw new Error(`Expected length ${expected}, but got ${actual.length}`);
        }
      },
      toBeInstanceOf: (expected) => {
        if (!(actual instanceof expected)) {
          throw new Error(`Expected value to be instance of ${expected.name}`);
        }
      },
      toHaveBeenCalled: () => {
        if (!actual.mock || !Array.isArray(actual.mock.calls)) {
          throw new Error('Expected a mock function');
        }
        if (actual.mock.calls.length === 0) {
          throw new Error('Expected function to have been called');
        }
      },
      toHaveBeenCalledWith: (...expectedArgs) => {
        if (!actual.mock || !Array.isArray(actual.mock.calls)) {
          throw new Error('Expected a mock function');
        }
        const found = actual.mock.calls.some(call => {
          if (call.length !== expectedArgs.length) {
            return false;
          }
          return call.every((arg, index) => {
            const expected = expectedArgs[index];
            // Handle expect matchers
            if (expected && typeof expected === 'object') {
              if (expected.expectedString) {
                return typeof arg === 'string' && arg.includes(expected.expectedString);
              }
              if (expected.pattern) {
                return typeof arg === 'string' && expected.pattern.test(arg);
              }
              if (expected.expectedObject) {
                return typeof arg === 'object' && arg !== null &&
                       Object.entries(expected.expectedObject).every(([key, value]) =>
                         arg[key] !== undefined && JSON.stringify(arg[key]) === JSON.stringify(value));
              }
            }
            return JSON.stringify(arg) === JSON.stringify(expected);
          });
        });
        if (!found) {
          throw new Error(`Expected function to have been called with ${JSON.stringify(expectedArgs)}`);
        }
      },
      toHaveBeenCalledTimes: (expected) => {
        if (!actual.mock || !Array.isArray(actual.mock.calls)) {
          throw new Error('Expected a mock function');
        }
        if (actual.mock.calls.length !== expected) {
          throw new Error(`Expected function to have been called ${expected} times, but it was called ${actual.mock.calls.length} times`);
        }
      },
      not: {
        toBe: (expected) => {
          if (actual === expected) {
            throw new Error(`Expected ${actual} not to be ${expected}`);
          }
        },
        toEqual: (expected) => {
          if (JSON.stringify(actual) === JSON.stringify(expected)) {
            throw new Error(`Expected ${JSON.stringify(actual)} not to equal ${JSON.stringify(expected)}`);
          }
        },
        toContain: (expected) => {
          if (Array.isArray(actual) && actual.includes(expected)) {
            throw new Error(`Expected array not to contain ${expected}`);
          } else if (typeof actual === 'string' && actual.includes(expected)) {
            throw new Error(`Expected string not to contain "${expected}"`);
          }
        },
        toHaveBeenCalled: () => {
          if (!actual.mock || !Array.isArray(actual.mock.calls)) {
            throw new Error('Expected a mock function');
          }
          if (actual.mock.calls.length > 0) {
            throw new Error('Expected function not to have been called');
          }
        },
        toHaveBeenCalledWith: (...expectedArgs) => {
          if (!actual.mock || !Array.isArray(actual.mock.calls)) {
            throw new Error('Expected a mock function');
          }
          const found = actual.mock.calls.some(call => 
            call.length === expectedArgs.length &&
            call.every((arg, index) => JSON.stringify(arg) === JSON.stringify(expectedArgs[index])));
          if (found) {
            throw new Error(`Expected function not to have been called with ${JSON.stringify(expectedArgs)}`);
          }
        },
        toThrow: () => {
          let thrown = false;
          try {
            if (typeof actual === 'function') {
              actual();
            }
          } catch (e) {
            thrown = true;
          }
          if (thrown) {
            throw new Error('Expected function not to throw');
          }
        }
      },
      // String matchers
      stringContaining: (expected) => {
        if (typeof actual !== 'string' || !actual.includes(expected)) {
          throw new Error(`Expected string containing "${expected}"`);
        }
      },
      stringMatching: (pattern) => {
        if (typeof actual !== 'string' || !pattern.test(actual)) {
          throw new Error(`Expected string matching pattern ${pattern}`);
        }
      },
      // Object matchers
      objectContaining: (expected) => {
        if (typeof actual !== 'object' || actual === null) {
          throw new Error('Expected an object');
        }
        for (const [key, value] of Object.entries(expected)) {
          if (!(key in actual) || JSON.stringify(actual[key]) !== JSON.stringify(value)) {
            throw new Error(`Expected object to contain property ${key} with value ${JSON.stringify(value)}`);
          }
        }
      },
      // Number matchers
      toBeGreaterThan: (expected) => {
        if (typeof actual !== 'number' || actual <= expected) {
          throw new Error(`Expected ${actual} to be greater than ${expected}`);
        }
      },
      toBeLessThan: (expected) => {
        if (typeof actual !== 'number' || actual >= expected) {
          throw new Error(`Expected ${actual} to be less than ${expected}`);
        }
      },
      toBeCloseTo: (expected, precision = 2) => {
        if (typeof actual !== 'number') {
          throw new Error('Expected a number');
        }
        const pass = Math.abs(expected - actual) < Math.pow(10, -precision) / 2;
        if (!pass) {
          throw new Error(`Expected ${actual} to be close to ${expected}`);
        }
      },
      // Additional matchers
      toBeDefined: () => {
        if (actual === undefined) {
          throw new Error('Expected value to be defined');
        }
      },
      toBeUndefined: () => {
        if (actual !== undefined) {
          throw new Error('Expected value to be undefined');
        }
      },
      toBeNull: () => {
        if (actual !== null) {
          throw new Error('Expected value to be null');
        }
      },
      toMatch: (pattern) => {
        if (typeof actual !== 'string') {
          throw new Error('toMatch requires a string');
        }
        const regex = typeof pattern === 'string' ? new RegExp(pattern) : pattern;
        if (!regex.test(actual)) {
          throw new Error(`Expected "${actual}" to match ${pattern}`);
        }
      }
    });

<<<<<<< HEAD
    global.beforeEach = func => {
=======
    // Add expect helpers
    global.expect.anything = () => ({ toString: () => 'anything()' });
    global.expect.any = (constructor) => ({ 
      toString: () => `any(${constructor.name})`,
      constructor 
    });
    global.expect.stringContaining = (str) => ({ 
      toString: () => `stringContaining("${str}")`,
      expectedString: str 
    });
    global.expect.stringMatching = (pattern) => ({ 
      toString: () => `stringMatching(${pattern})`,
      pattern 
    });
    global.expect.objectContaining = (obj) => ({ 
      toString: () => `objectContaining(${JSON.stringify(obj)})`,
      expectedObject: obj 
    });

    global.beforeEach = (func) => {
>>>>>>> 4d1502bd
      // Simple implementation - just run before each test
      func();
    };

    global.afterEach = func => {
      // Simple implementation - just run after each test
      func();
    };
  }

  /**
   * Run tests for specified type
   * @param {string} testType - unit, integration, or e2e
   */
  async run(testType = 'unit') {
    console.log(`🧪 Running ${testType} tests...\n`);

    this.setupGASMocks();
    this.setupTestFramework();

    const testFiles = this.loadTestFiles(testType);

    if (testFiles.length === 0) {
      console.log(`⚠️  No test files found in tests/${testType}/`);
      console.log('💡 Create test files with .test.js extension in that directory');
      return;
    }

    // Load and run each test file
    for (const testFile of testFiles) {
      console.log(`📄 Loading: ${path.basename(testFile)}`);
      try {
        require(testFile);
      } catch (error) {
        console.error(`❌ Error loading test file ${testFile}:`, error.message);
        this.testResults.failed++;
        this.testResults.total++;
      }
    }

    this.printResults();
  }

  /**
   * Print test results summary
   */
  printResults() {
    console.log('\n' + '='.repeat(50));
    console.log('📊 Test Results Summary');
    console.log('='.repeat(50));
    console.log(`Total Tests: ${this.testResults.total}`);
    console.log(`✅ Passed: ${this.testResults.passed}`);
    console.log(`❌ Failed: ${this.testResults.failed}`);

    if (this.testResults.failures.length > 0) {
      console.log('\n🔍 Failure Details:');
      this.testResults.failures.forEach((failure, index) => {
        console.log(`\n${index + 1}. ${failure.suite} - ${failure.test}`);
        console.log(`   Error: ${failure.error}`);
      });
    }

    const successRate = ((this.testResults.passed / this.testResults.total) * 100).toFixed(1);
    console.log(`\n📈 Success Rate: ${successRate}%`);

    if (this.testResults.failed > 0) {
      process.exit(1);
    }
  }

  /**
   * Watch mode for continuous testing
   * @param {string} testType - Type of tests to watch
   */
  watch(testType = 'unit') {
    console.log(`👀 Watching for changes in tests/${testType}/...\n`);

    const testDir = path.join(__dirname, testType);
    if (!fs.existsSync(testDir)) {
      fs.mkdirSync(testDir, { recursive: true });
    }

    const chokidar = require('chokidar');
    chokidar.watch(testDir, { ignored: /node_modules/ }).on('change', () => {
      console.clear();
      this.testResults = { passed: 0, failed: 0, total: 0, failures: [] };
      this.run(testType);
    });
  }
}

// CLI interface
if (require.main === module) {
  const args = process.argv.slice(2);
  const testType = args[0] || 'unit';
  const isWatch = args.includes('--watch');

  const runner = new TestRunner();

  if (isWatch) {
    runner.watch(testType);
  } else {
    runner.run(testType);
  }
}

module.exports = TestRunner;<|MERGE_RESOLUTION|>--- conflicted
+++ resolved
@@ -127,27 +127,8 @@
   setupGASMocks() {
     global.console = console;
 
-    // Simple mock function without Jest dependency
-    const mockFn = (returnValue = undefined) => () => returnValue;
-
-    // Mock GAS Services
+    // Mock GAS Services using improved mock implementation
     global.SlidesApp = {
-<<<<<<< HEAD
-      create: mockFn({ getId: () => 'mock-presentation-id' }),
-      openById: mockFn({
-        getSlides: () => [{ insertTextBox: mockFn() }]
-      })
-    };
-
-    global.DriveApp = {
-      createFile: mockFn({
-        getId: () => 'mock-file-id',
-        getBlob: () => ({ getBytes: () => new Uint8Array() })
-      }),
-      getFileById: mockFn({
-        setTrashed: mockFn()
-      })
-=======
       create: this.mockFn(() => ({ getId: () => 'mock-presentation-id' })),
       openById: this.mockFn(() => ({
         getSlides: () => [{ insertTextBox: this.mockFn() }]
@@ -162,33 +143,17 @@
       getFileById: this.mockFn(() => ({
         setTrashed: this.mockFn()
       }))
->>>>>>> 4d1502bd
     };
 
     global.PropertiesService = {
       getScriptProperties: () => ({
-<<<<<<< HEAD
-        getProperty: mockFn(),
-        setProperty: mockFn(),
-        getProperties: mockFn({})
-=======
         getProperty: this.mockFn(),
         setProperty: this.mockFn(),
         getProperties: this.mockFn(() => ({}))
->>>>>>> 4d1502bd
       })
     };
 
     global.Utilities = {
-<<<<<<< HEAD
-      sleep: mockFn(),
-      base64Encode: str => Buffer.from(str).toString('base64'),
-      base64Decode: str => Buffer.from(str, 'base64').toString()
-    };
-
-    global.UrlFetchApp = {
-      fetch: mockFn({
-=======
       sleep: this.mockFn(),
       base64Encode: this.mockFn(str => Buffer.from(str).toString('base64')),
       base64Decode: this.mockFn(str => Buffer.from(str, 'base64').toString())
@@ -196,24 +161,12 @@
 
     global.UrlFetchApp = {
       fetch: this.mockFn(() => ({
->>>>>>> 4d1502bd
         getContentText: () => '{"status": "success"}',
         getResponseCode: () => 200
-      })
+      }))
     };
 
     global.Logger = {
-<<<<<<< HEAD
-      log: console.log
-    };
-
-    global.HtmlService = {
-      createHtmlOutputFromFile: mockFn({
-        setTitle: mockFn(),
-        setWidth: mockFn(),
-        setHeight: mockFn()
-      })
-=======
       log: this.mockFn(console.log)
     };
 
@@ -223,7 +176,6 @@
         setWidth: this.mockFn(),
         setHeight: this.mockFn()
       }))
->>>>>>> 4d1502bd
     };
   }
 
@@ -501,9 +453,6 @@
       }
     });
 
-<<<<<<< HEAD
-    global.beforeEach = func => {
-=======
     // Add expect helpers
     global.expect.anything = () => ({ toString: () => 'anything()' });
     global.expect.any = (constructor) => ({ 
@@ -524,7 +473,6 @@
     });
 
     global.beforeEach = (func) => {
->>>>>>> 4d1502bd
       // Simple implementation - just run before each test
       func();
     };
